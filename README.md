<h1 align="center">
<img src="./imgs/logo.svg" width="300">
</h1><br>

A simple python library of regression models.

## Example Usage

Linear regression.

```
import numpy as np
import matplotlib.pyplot as plt
from regressio.models import linear_regression
from regressio.datagen import generate_random_walk

np.random.seed(1)
plt.rcParams['figure.figsize'] = (10, 5)

<<<<<<< HEAD
x, y = generate_random_walk(n=100)

model = linear_regression(degree=5)
model.fit(x, y, plot=True)
```
<img alt="Linear Regression" src="imgs/linear_regression.png" width="550">

Linear Interpolation (aka. Piecewise Linear Regression).

```
import numpy as np
import matplotlib.pyplot as plt
from regressio.models import linear_interpolation
from regressio.datagen import generate_random_walk

np.random.seed(2)
plt.rcParams['figure.figsize'] = (10, 5)

x, y = generate_random_walk(n=100)

model = linear_interpolation(knots=10)
model.fit(x, y, plot=True)
```
<img alt="Linear Interpolation" src="imgs/linear_interpolation.png" width="550">

Isotonic regression. Strictly increasing linear interpolation.
=======
x, y = generate_random_walk(100)

model = linear_regression(10)
model.fit(x, y, plot=True)
```
<img alt="Linear Regression" src="imgs/linreg.png" width="550">

Isotonic regression.
>>>>>>> 67ceb2b5

```
import numpy as np
import matplotlib.pyplot as plt
from regressio.models import isotonic_regression
from regressio.datagen import generate_isotonic_sample

<<<<<<< HEAD
np.random.seed(4)
plt.rcParams['figure.figsize'] = (10, 5)

x, y = generate_isotonic_sample(n=100)

model = isotonic_regression(knots=12)
model.fit(x, y, plot=True)
```
<img alt="Isotonic Regression" src="imgs/isotonic_regression.png" width="550">

Bin regression.

```
import numpy as np
import matplotlib.pyplot as plt
from regressio.models import bin_regression
from regressio.datagen import generate_random_walk

np.random.seed(5)
plt.rcParams['figure.figsize'] = (10, 5)

x, y = generate_random_walk(n=100)

model = isotonic_regression(knots=8)
model.fit(x, y, plot=True)
```
<img alt="Bin Regression" src="imgs/bin_regression.png" width="550">
=======
np.random.seed(1)
plt.rcParams['figure.figsize'] = (10, 5)

x, y = generate_isotonic_sample(100)

model = isotonic_regression(10)
model.fit(x, y, plot=True)
```
<img alt="Isotonic Regression" src="imgs/isoreg.png" width="550">
>>>>>>> 67ceb2b5

More examples to come in the [notebooks folder](notebooks/).<|MERGE_RESOLUTION|>--- conflicted
+++ resolved
@@ -17,7 +17,6 @@
 np.random.seed(1)
 plt.rcParams['figure.figsize'] = (10, 5)
 
-<<<<<<< HEAD
 x, y = generate_random_walk(n=100)
 
 model = linear_regression(degree=5)
@@ -44,16 +43,6 @@
 <img alt="Linear Interpolation" src="imgs/linear_interpolation.png" width="550">
 
 Isotonic regression. Strictly increasing linear interpolation.
-=======
-x, y = generate_random_walk(100)
-
-model = linear_regression(10)
-model.fit(x, y, plot=True)
-```
-<img alt="Linear Regression" src="imgs/linreg.png" width="550">
-
-Isotonic regression.
->>>>>>> 67ceb2b5
 
 ```
 import numpy as np
@@ -61,7 +50,7 @@
 from regressio.models import isotonic_regression
 from regressio.datagen import generate_isotonic_sample
 
-<<<<<<< HEAD
+
 np.random.seed(4)
 plt.rcParams['figure.figsize'] = (10, 5)
 
@@ -89,16 +78,5 @@
 model.fit(x, y, plot=True)
 ```
 <img alt="Bin Regression" src="imgs/bin_regression.png" width="550">
-=======
-np.random.seed(1)
-plt.rcParams['figure.figsize'] = (10, 5)
-
-x, y = generate_isotonic_sample(100)
-
-model = isotonic_regression(10)
-model.fit(x, y, plot=True)
-```
-<img alt="Isotonic Regression" src="imgs/isoreg.png" width="550">
->>>>>>> 67ceb2b5
 
 More examples to come in the [notebooks folder](notebooks/).